# -*- Mode: python; tab-width: 4; indent-tabs-mode:nil; coding:utf-8 -*-
# vim: tabstop=4 expandtab shiftwidth=4 softtabstop=4 fileencoding=utf-8
#
# MDAnalysis --- https://www.mdanalysis.org
# Copyright (c) 2006-2017 The MDAnalysis Development Team and contributors
# (see the file AUTHORS for the full list of names)
#
# Released under the GNU Public Licence, v2 or any higher version
#
# Please cite your use of MDAnalysis in published work:
#
# R. J. Gowers, M. Linke, J. Barnoud, T. J. E. Reddy, M. N. Melo, S. L. Seyler,
# D. L. Dotson, J. Domanski, S. Buchoux, I. M. Kenney, and O. Beckstein.
# MDAnalysis: A Python package for the rapid analysis of molecular dynamics
# simulations. In S. Benthall and S. Rostrup editors, Proceedings of the 15th
# Python in Science Conference, pages 102-109, Austin, TX, 2016. SciPy.
# doi: 10.25080/majora-629e541a-00e
#
# N. Michaud-Agrawal, E. J. Denning, T. B. Woolf, and O. Beckstein.
# MDAnalysis: A Toolkit for the Analysis of Molecular Dynamics Simulations.
# J. Comput. Chem. 32 (2011), 2319--2327, doi:10.1002/jcc.21787
#
from tkinter import FALSE
import pytest
import numpy as np
from numpy.testing import assert_equal, assert_almost_equal, assert_allclose
import itertools
from itertools import combinations_with_replacement as comb

import MDAnalysis
from MDAnalysis.lib import distances
from MDAnalysis.lib import mdamath
from MDAnalysis.tests.datafiles import PSF, DCD, TRIC


class TestCheckResultArray(object):

    ref = np.zeros(1, dtype=np.float64)

    def test_check_result_array_pass(self):
        # Assert input array is returned if it has correct shape and dtype:
        res = distances._check_result_array(self.ref, self.ref.shape)
        assert res is self.ref
        # Assert correct array is returned if input is None:
        res = distances._check_result_array(None, self.ref.shape)
        assert_equal(res, self.ref)
        assert res.dtype == np.float64

    def test_check_result_array_wrong_shape(self):
        wrong_shape = (1,) + self.ref.shape
        with pytest.raises(ValueError) as err:
            res = distances._check_result_array(self.ref, wrong_shape)
            assert err.msg == ("Result array has incorrect shape, should be "
                               "{0}, got {1}.".format(self.ref.shape,
                                                      wrong_shape))

    def test_check_result_array_wrong_dtype(self):
        wrong_dtype = np.int64
        ref_wrong_dtype = self.ref.astype(wrong_dtype)
        with pytest.raises(TypeError) as err:
            res = distances._check_result_array(ref_wrong_dtype, self.ref.shape)
            assert err.msg == ("Result array must be of type numpy.float64, "
                               "got {}.".format(wrong_dtype))


@pytest.mark.parametrize('coord_dtype', (np.float32, np.float64))
def test_transform_StoR_pass(coord_dtype):
    box = np.array([10, 7, 3, 45, 60, 90], dtype=np.float32)
    s = np.array([[0.5, -0.1, 0.5]], dtype=coord_dtype)

    original_r = np.array([[ 5.75,  0.36066014, 0.75]], dtype=np.float32)

    test_r = distances.transform_StoR(s, box)

    assert_allclose(original_r, test_r)


class TestCappedDistances(object):

    npoints_1 = (1, 100)

    boxes_1 = (np.array([10, 20, 30, 90, 90, 90], dtype=np.float32),  # ortho
               np.array([10, 20, 30, 30, 45, 60], dtype=np.float32),  # tri_box
               None,  # Non Periodic
               )

    @pytest.fixture()
    def query_1(self):
        q1 = np.array([0.1, 0.1, 0.1], dtype=np.float32)
        return q1

    @pytest.fixture()
    def query_2(self):
        q2 = np.array([[0.1, 0.1, 0.1], [0.2, 0.1, 0.1]], dtype=np.float32)
        return q2

    @pytest.fixture()
    def query_1_atomgroup(self, query_1):
        q1 = query_1
        u = MDAnalysis.Universe.empty(len(q1), trajectory=True)
        u.atoms.positions = q1
        return u.atoms

    @pytest.fixture()
    def query_2_atomgroup(self, query_2):
        q2 = query_2
        u = MDAnalysis.Universe.empty(len(q2), trajectory=True)
        u.atoms.positions = q2
        return u.atoms

    method_1 = ('bruteforce', 'pkdtree', 'nsgrid')

    min_cutoff_1 = (None, 0.1)

    def test_capped_distance_noresults(self):
        point1 = np.array([0.1, 0.1, 0.1], dtype=np.float32)
        point2 = np.array([0.95, 0.1, 0.1], dtype=np.float32)

        pairs, dists = distances.capped_distance(point1,
                                                 point2, max_cutoff=0.2)

        assert_equal(len(pairs), 0)

    @pytest.mark.parametrize('query', ['query_1', 'query_2',
                             'query_1_atomgroup', 'query_2_atomgroup'])
    @pytest.mark.parametrize('npoints', npoints_1)
    @pytest.mark.parametrize('box', boxes_1)
    @pytest.mark.parametrize('method', method_1)
    @pytest.mark.parametrize('min_cutoff', min_cutoff_1)
    def test_capped_distance_checkbrute(self, npoints, box, method,
                                        min_cutoff, query, request):
        q = request.getfixturevalue(query)
        np.random.seed(90003)
        points = (np.random.uniform(low=0, high=1.0,
                  size=(npoints, 3))*(self.boxes_1[0][:3])).astype(np.float32)
        max_cutoff = 2.5
        # capped distance should be able to handle array of vectors
        # as well as single vectors.
        pairs, dist = distances.capped_distance(q, points, max_cutoff,
                                                min_cutoff=min_cutoff, box=box,
                                                method=method)

        if pairs.shape != (0, ):
            found_pairs = pairs[:, 1]
        else:
            found_pairs = list()

        if isinstance(q, np.ndarray):
            if(q.shape[0] == 3):
                q = q.reshape((1, 3))

        dists = distances.distance_array(q, points, box=box)

        if min_cutoff is None:
            min_cutoff = 0.
        indices = np.where((dists <= max_cutoff) & (dists > min_cutoff))

        assert_equal(np.sort(found_pairs, axis=0), np.sort(indices[1], axis=0))

    # for coverage
    @pytest.mark.parametrize('query', ['query_1', 'query_2',
                             'query_1_atomgroup', 'query_2_atomgroup'])
    @pytest.mark.parametrize('npoints', npoints_1)
    @pytest.mark.parametrize('box', boxes_1)
    @pytest.mark.parametrize('method', method_1)
    @pytest.mark.parametrize('min_cutoff', min_cutoff_1)
    def test_capped_distance_return(self, npoints, box, query, request,
                                    method, min_cutoff):
        q = request.getfixturevalue(query)
        np.random.seed(90003)
        points = (np.random.uniform(low=0, high=1.0,
                  size=(npoints, 3))*(self.boxes_1[0][:3])).astype(np.float32)
        max_cutoff = 0.3
        # capped distance should be able to handle array of vectors
        # as well as single vectors.
        pairs = distances.capped_distance(q, points, max_cutoff,
                                          min_cutoff=min_cutoff, box=box,
                                          method=method,
                                          return_distances=False)

        if pairs.shape != (0, ):
            found_pairs = pairs[:, 1]
        else:
            found_pairs = list()

        if isinstance(q, np.ndarray):
            if(q.shape[0] == 3):
                q = q.reshape((1, 3))

        dists = distances.distance_array(q, points, box=box)

        if min_cutoff is None:
            min_cutoff = 0.
        indices = np.where((dists <= max_cutoff) & (dists > min_cutoff))

        assert_equal(np.sort(found_pairs, axis=0),
                     np.sort(indices[1], axis=0))

    def points_or_ag_self_capped(self, npoints, atomgroup=False):
        np.random.seed(90003)
        points = (np.random.uniform(low=0, high=1.0,
                  size=(npoints, 3))*(self.boxes_1[0][:3])).astype(np.float32)
        if atomgroup:
            u = MDAnalysis.Universe.empty(points.shape[0], trajectory=True)
            u.atoms.positions = points
            return u.atoms
        else:
            return points

    @pytest.mark.parametrize('npoints', npoints_1)
    @pytest.mark.parametrize('box', boxes_1)
    @pytest.mark.parametrize('method', method_1)
    @pytest.mark.parametrize('min_cutoff', min_cutoff_1)
    @pytest.mark.parametrize('ret_dist', (False, True))
    @pytest.mark.parametrize('atomgroup', (False, True))
    def test_self_capped_distance(self, npoints, box, method, min_cutoff,
                                  ret_dist, atomgroup):
        points = self.points_or_ag_self_capped(npoints, atomgroup=atomgroup)
        max_cutoff = 0.2
        result = distances.self_capped_distance(points, max_cutoff,
                                                min_cutoff=min_cutoff, box=box,
                                                method=method,
                                                return_distances=ret_dist)
        if ret_dist:
            pairs, cdists = result
        else:
            pairs = result

        # Check we found all hits
        ref = distances.self_distance_array(points, box)
        ref_d = ref[ref < 0.2]
        if min_cutoff is not None:
            ref_d = ref_d[ref_d > min_cutoff]
        assert len(ref_d) == len(pairs)

        # Go through hit by hit and check we got the indices correct too
        ref = distances.distance_array(points, points, box)
        if ret_dist:
            for (i, j), d in zip(pairs, cdists):
                d_ref = ref[i, j]
                assert d_ref < 0.2
                if min_cutoff is not None:
                    assert d_ref > min_cutoff
                assert_almost_equal(d, d_ref, decimal=6)
        else:
            for i, j in pairs:
                d_ref = ref[i, j]
                assert d_ref < 0.2
                if min_cutoff is not None:
                    assert d_ref > min_cutoff

    @pytest.mark.parametrize('box', (None,
                                     np.array([1, 1, 1,  90, 90, 90],
                                              dtype=np.float32),
                                     np.array([1, 1, 1, 60, 75, 80],
                                              dtype=np.float32)))
    @pytest.mark.parametrize('npoints,cutoff,meth',
                             [(1, 0.02, '_bruteforce_capped_self'),
                              (1, 0.2, '_bruteforce_capped_self'),
                              (600, 0.02, '_pkdtree_capped_self'),
                              (600, 0.2, '_nsgrid_capped_self')])
    def test_method_selfselection(self, box, npoints, cutoff, meth):
        np.random.seed(90003)
        points = (np.random.uniform(low=0, high=1.0,
                  size=(npoints, 3))).astype(np.float32)
        method = distances._determine_method_self(points, cutoff, box=box)
        assert_equal(method.__name__, meth)

    @pytest.mark.parametrize('box', (None,
                                     np.array([1, 1, 1,  90, 90, 90],
                                              dtype=np.float32),
                                     np.array([1, 1, 1, 60, 75, 80],
                                              dtype=np.float32)))
    @pytest.mark.parametrize('npoints,cutoff,meth',
                             [(1, 0.02, '_bruteforce_capped'),
                              (1, 0.2, '_bruteforce_capped'),
                              (200, 0.02, '_nsgrid_capped'),
                              (200, 0.35, '_bruteforce_capped'),
                              (10000, 0.35, '_nsgrid_capped')])
    def test_method_selection(self, box, npoints, cutoff, meth):
        np.random.seed(90003)
        points = (np.random.uniform(low=0, high=1.0,
                  size=(npoints, 3)).astype(np.float32))
        method = distances._determine_method(points, points, cutoff, box=box)
        assert_equal(method.__name__, meth)


@pytest.fixture()
def ref_system():
    box = np.array([1., 1., 2., 90., 90., 90], dtype=np.float32)
    points = np.array(
        [
            [0, 0, 0], [1, 1, 2], [1, 0, 2],  # identical under PBC
            [0.5, 0.5, 1.5],
        ], dtype=np.float32)
    ref = points[0:1]
    conf = points[1:]

    return box, points, ref, conf


@pytest.fixture()
def ref_system_universe(ref_system):
    box, points, ref, conf = ref_system
    u = MDAnalysis.Universe.empty(points.shape[0], trajectory=True)
    u.atoms.positions = points
    u.trajectory.ts.dimensions = box
    return (box, u.atoms, u.select_atoms("index 0"),
            u.select_atoms("index 1 to 3"))


@pytest.mark.parametrize('backend', ['serial', 'openmp'])
class TestDistanceArray(object):
    @staticmethod
    def _dist(x, ref):
        ref = np.asarray(ref, dtype=np.float32)
        r = x - ref
        return np.sqrt(np.dot(r, r))

    # test both AtomGroup and numpy array
    @pytest.mark.parametrize('pos', ['ref_system', 'ref_system_universe'])
    def test_noPBC(self, backend, ref_system, pos, request):
        _, points, reference, _ = ref_system  # reference values
        _, all, ref, _ = request.getfixturevalue(pos)

        d = distances.distance_array(ref, all, backend=backend)
        assert_almost_equal(d, np.array([[
            self._dist(points[0], reference[0]),
            self._dist(points[1], reference[0]),
            self._dist(points[2], reference[0]),
            self._dist(points[3], reference[0])]
        ]))

    # cycle through combinations of numpy array and AtomGroup
    @pytest.mark.parametrize('pos0', ['ref_system', 'ref_system_universe'])
    @pytest.mark.parametrize('pos1', ['ref_system', 'ref_system_universe'])
    def test_noPBC_mixed_combinations(self, backend, ref_system, pos0, pos1,
                                      request):
        _, points, reference, _ = ref_system  # reference values
        _, _, ref_val, _ = request.getfixturevalue(pos0)
        _, points_val, _, _ = request.getfixturevalue(pos1)
        d = distances.distance_array(ref_val, points_val,
                                     backend=backend)
        assert_almost_equal(d, np.array([[
            self._dist(points[0], reference[0]),
            self._dist(points[1], reference[0]),
            self._dist(points[2], reference[0]),
            self._dist(points[3], reference[0])]
        ]))

    # test both AtomGroup and numpy array
    @pytest.mark.parametrize('pos', ['ref_system', 'ref_system_universe'])
    def test_PBC(self, backend, ref_system, pos, request):
        box, points, _, _ = ref_system
        _, all, ref, _ = request.getfixturevalue(pos)

        d = distances.distance_array(ref, all, box=box, backend=backend)

        assert_almost_equal(d, np.array([[0., 0., 0., self._dist(points[3],
                            ref=[1, 1, 2])]]))

    # cycle through combinations of numpy array and AtomGroup
    @pytest.mark.parametrize('pos0', ['ref_system', 'ref_system_universe'])
    @pytest.mark.parametrize('pos1', ['ref_system', 'ref_system_universe'])
    def test_PBC_mixed_combinations(self, backend, ref_system, pos0, pos1,
                                    request):
        box, points, _, _ = ref_system
        _, _, ref_val, _ = request.getfixturevalue(pos0)
        _, points_val, _, _ = request.getfixturevalue(pos1)
        d = distances.distance_array(ref_val, points_val,
                                     box=box,
                                     backend=backend)
        assert_almost_equal(
            d, np.array([[0., 0., 0., self._dist(points[3], ref=[1, 1, 2])]]))

    def test_PBC2(self, backend):
        a = np.array([7.90146923, -13.72858524, 3.75326586], dtype=np.float32)
        b = np.array([-1.36250901, 13.45423985, -0.36317623], dtype=np.float32)
        box = np.array([5.5457325, 5.5457325, 5.5457325, 90., 90., 90.], dtype=np.float32)

        def mindist(a, b, box):
            x = a - b
            return np.linalg.norm(x - np.rint(x / box) * box)

        ref = mindist(a, b, box[:3])
        val = distances.distance_array(a, b, box=box, backend=backend)[0, 0]

        assert_almost_equal(val, ref, decimal=6,
                            err_msg="Issue 151 not correct (PBC in distance array)")

def test_distance_array_overflow_exception():
    class FakeArray(np.ndarray):
        shape = (4294967296, 3)  # upper limit is sqrt(UINT64_MAX)
        ndim = 2
    dummy_array = FakeArray([1, 2, 3])
    box = np.array([100, 100, 100, 90., 90., 90.], dtype=np.float32)
    with pytest.raises(ValueError, match="Size of resulting array"):
        distances.distance_array.__wrapped__(dummy_array, dummy_array, box=box)

def test_self_distance_array_overflow_exception():
    class FakeArray(np.ndarray):
        shape = (6074001001, 3)  # solution of x**2 -x = 2*UINT64_MAX
        ndim = 2
    dummy_array = FakeArray([1, 2, 3])
    box = np.array([100, 100, 100, 90., 90., 90.], dtype=np.float32)
    with pytest.raises(ValueError, match="Size of resulting array"):
        distances.self_distance_array.__wrapped__(dummy_array, box=box)


@pytest.fixture()
def DCD_Universe():
    universe = MDAnalysis.Universe(PSF, DCD)
    trajectory = universe.trajectory
    return universe, trajectory


# second independent universe required for
# TestDistanceArrayDCD_TRIC.test_atomgroup_simple
@pytest.fixture()
def DCD_Universe2():
    universe = MDAnalysis.Universe(PSF, DCD)
    trajectory = universe.trajectory
    return universe, trajectory


@pytest.fixture()
def Triclinic_Universe():
    universe = MDAnalysis.Universe(TRIC)
    trajectory = universe.trajectory
    return universe, trajectory

@pytest.mark.parametrize('backend', ['serial', 'openmp'])
class TestDistanceArrayDCD_TRIC(object):
    # reasonable precision so that tests succeed on 32 and 64 bit machines
    # (the reference values were obtained on 64 bit)
    # Example:
    #   Items are not equal: wrong maximum distance value
    #   ACTUAL: 52.470254967456412
    #   DESIRED: 52.470257062419059
    prec = 5

    def test_simple(self, DCD_Universe, backend):
        U, trajectory = DCD_Universe
        trajectory.rewind()
        x0 = U.atoms.positions
        trajectory[10]
        x1 = U.atoms.positions
        d = distances.distance_array(x0, x1, backend=backend)
        assert_equal(d.shape, (3341, 3341), "wrong shape (should be"
                     "(Natoms,Natoms))")
        assert_almost_equal(d.min(), 0.11981228170520701, self.prec,
                            err_msg="wrong minimum distance value")
        assert_almost_equal(d.max(), 53.572192429459619, self.prec,
                            err_msg="wrong maximum distance value")

    def test_outarray(self, DCD_Universe, backend):
        U, trajectory = DCD_Universe
        trajectory.rewind()
        x0 = U.atoms.positions
        trajectory[10]
        x1 = U.atoms.positions
        natoms = len(U.atoms)
        d = np.zeros((natoms, natoms), np.float64)
        distances.distance_array(x0, x1, result=d, backend=backend)
        assert_equal(d.shape, (natoms, natoms), "wrong shape, should be"
                     " (Natoms,Natoms) entries")
        assert_almost_equal(d.min(), 0.11981228170520701, self.prec,
                            err_msg="wrong minimum distance value")
        assert_almost_equal(d.max(), 53.572192429459619, self.prec,
                            err_msg="wrong maximum distance value")

    def test_periodic(self, DCD_Universe, backend):
        # boring with the current dcd as that has no PBC
        U, trajectory = DCD_Universe
        trajectory.rewind()
        x0 = U.atoms.positions
        trajectory[10]
        x1 = U.atoms.positions
        d = distances.distance_array(x0, x1, box=U.coord.dimensions,
                                     backend=backend)
        assert_equal(d.shape, (3341, 3341), "should be square matrix with"
                     " Natoms entries")
        assert_almost_equal(d.min(), 0.11981228170520701, self.prec,
                            err_msg="wrong minimum distance value with PBC")
        assert_almost_equal(d.max(), 53.572192429459619, self.prec,
                            err_msg="wrong maximum distance value with PBC")

    def test_atomgroup_simple(self, DCD_Universe, DCD_Universe2, backend):
        # need two copies as moving ts updates underlying array on atomgroup
        U1, trajectory1 = DCD_Universe
        U2, trajectory2 = DCD_Universe2
        trajectory1.rewind()
        trajectory2.rewind()
        x0 = U1.select_atoms("all")
        trajectory2[10]
        x1 = U2.select_atoms("all")
        d = distances.distance_array(x0, x1, backend=backend)
        assert_equal(d.shape, (3341, 3341), "wrong shape (should be"
                     " (Natoms,Natoms))")
        assert_almost_equal(d.min(), 0.11981228170520701, self.prec,
                            err_msg="wrong minimum distance value")
        assert_almost_equal(d.max(), 53.572192429459619, self.prec,
                            err_msg="wrong maximum distance value")

    # check no box and ortho box types and some slices
    @pytest.mark.parametrize('box', [None, [50, 50, 50, 90, 90, 90]])
    @pytest.mark.parametrize("sel, np_slice", [("all", np.s_[:, :]),
                             ("index 0 to 8 ", np.s_[0:9, :]),
                             ("index 9", np.s_[8, :])])
    def test_atomgroup_matches_numpy(self, DCD_Universe, backend, sel,
                                     np_slice, box):
        U, _ = DCD_Universe
        x0_ag = U.select_atoms(sel)
        x0_arr = U.atoms.positions[np_slice]
        x1_ag = U.select_atoms(sel)
        x1_arr = U.atoms.positions[np_slice]
        d_ag = distances.distance_array(x0_ag, x1_ag, box=box,
                                        backend=backend)
        d_arr = distances.distance_array(x0_arr, x1_arr, box=box,
                                         backend=backend)
        assert_allclose(d_ag, d_arr,
                        err_msg="AtomGroup and NumPy distances do not match")

    # check triclinic box and some slices
    @pytest.mark.parametrize("sel, np_slice", [("all", np.s_[:, :]),
                             ("index 0 to 8 ", np.s_[0:9, :]),
                             ("index 9", np.s_[8, :])])
    def test_atomgroup_matches_numpy_tric(self, Triclinic_Universe, backend,
                                          sel, np_slice):
        U, _ = Triclinic_Universe
        x0_ag = U.select_atoms(sel)
        x0_arr = U.atoms.positions[np_slice]
        x1_ag = U.select_atoms(sel)
        x1_arr = U.atoms.positions[np_slice]
        d_ag = distances.distance_array(x0_ag, x1_ag, box=U.coord.dimensions,
                                        backend=backend)
        d_arr = distances.distance_array(x0_arr, x1_arr,
                                         box=U.coord.dimensions,
                                         backend=backend)
        assert_allclose(d_ag, d_arr,
                        err_msg="AtomGroup and NumPy distances do not match")


@pytest.mark.parametrize('backend', ['serial', 'openmp'])
class TestSelfDistanceArrayDCD_TRIC(object):
    prec = 5

    def test_simple(self, DCD_Universe, backend):
        U, trajectory = DCD_Universe
        trajectory.rewind()
        x0 = U.atoms.positions
        d = distances.self_distance_array(x0, backend=backend)
        N = 3341 * (3341 - 1) / 2
        assert_equal(d.shape, (N,), "wrong shape (should be (Natoms*(Natoms-1)/2,))")
        assert_almost_equal(d.min(), 0.92905562402529318, self.prec,
                            err_msg="wrong minimum distance value")
        assert_almost_equal(d.max(), 52.4702570624190590, self.prec,
                            err_msg="wrong maximum distance value")

    def test_outarray(self, DCD_Universe, backend):
        U, trajectory = DCD_Universe
        trajectory.rewind()
        x0 = U.atoms.positions
        natoms = len(U.atoms)
        N = natoms * (natoms - 1) // 2
        d = np.zeros((N,), np.float64)
        distances.self_distance_array(x0, result=d, backend=backend)
        assert_equal(d.shape, (N,), "wrong shape (should be (Natoms*(Natoms-1)/2,))")
        assert_almost_equal(d.min(), 0.92905562402529318, self.prec,
                            err_msg="wrong minimum distance value")
        assert_almost_equal(d.max(), 52.4702570624190590, self.prec,
                            err_msg="wrong maximum distance value")

    def test_periodic(self, DCD_Universe, backend):
        # boring with the current dcd as that has no PBC
        U, trajectory = DCD_Universe
        trajectory.rewind()
        x0 = U.atoms.positions
        natoms = len(U.atoms)
        N = natoms * (natoms - 1) / 2
        d = distances.self_distance_array(x0, box=U.coord.dimensions,
                                          backend=backend)
        assert_equal(d.shape, (N,), "wrong shape (should be (Natoms*(Natoms-1)/2,))")
        assert_almost_equal(d.min(), 0.92905562402529318, self.prec,
                            err_msg="wrong minimum distance value with PBC")
        assert_almost_equal(d.max(), 52.4702570624190590, self.prec,
                            err_msg="wrong maximum distance value with PBC")

    def test_atomgroup_simple(self, DCD_Universe, backend):
        U, trajectory = DCD_Universe
        trajectory.rewind()
        x0 = U.select_atoms("all")
        d = distances.self_distance_array(x0, backend=backend)
        N = 3341 * (3341 - 1) / 2
        assert_equal(d.shape, (N,), "wrong shape (should be"
                     " (Natoms*(Natoms-1)/2,))")
        assert_almost_equal(d.min(), 0.92905562402529318, self.prec,
                            err_msg="wrong minimum distance value")
        assert_almost_equal(d.max(), 52.4702570624190590, self.prec,
                            err_msg="wrong maximum distance value")

    # check no box and ortho box types and some slices
    @pytest.mark.parametrize('box', [None, [50, 50, 50, 90, 90, 90]])
    @pytest.mark.parametrize("sel, np_slice", [("all", np.s_[:, :]),
                             ("index 0 to 8 ", np.s_[0:9, :]),
                             ("index 9", np.s_[8, :])])
    def test_atomgroup_matches_numpy(self, DCD_Universe, backend,
                                     sel, np_slice, box):
        U, _ = DCD_Universe

        x0_ag = U.select_atoms(sel)
        x0_arr = U.atoms.positions[np_slice]
        d_ag = distances.self_distance_array(x0_ag, box=box,
                                             backend=backend)
        d_arr = distances.self_distance_array(x0_arr, box=box,
                                              backend=backend)
        assert_allclose(d_ag, d_arr,
                        err_msg="AtomGroup and NumPy distances do not match")

    # check triclinic box and some slices
    @pytest.mark.parametrize("sel, np_slice", [
                            ("index 0 to 8 ", np.s_[0:9, :]),
                            ("index 9", np.s_[8, :])])
    def test_atomgroup_matches_numpy_tric(self, Triclinic_Universe, backend,
                                          sel, np_slice):
        U, _ = Triclinic_Universe
        x0_ag = U.select_atoms(sel)
        x0_arr = U.atoms.positions[np_slice]
        d_ag = distances.self_distance_array(x0_ag, box=U.coord.dimensions,
                                             backend=backend)
        d_arr = distances.self_distance_array(x0_arr, box=U.coord.dimensions,
                                              backend=backend)
        assert_allclose(d_ag, d_arr,
                        err_msg="AtomGroup and NumPy distances do not match")


@pytest.mark.parametrize('backend', ['serial', 'openmp'])
class TestTriclinicDistances(object):
    """Unit tests for the Triclinic PBC functions.
    Tests:
      # transforming to and from S space (fractional coords)
      MDAnalysis.lib.distances.transform_StoR
      MDAnalysis.lib.distances.transform_RtoS
      # distance calculations with PBC
      MDAnalysis.lib.distances.self_distance_array
      MDAnalysis.lib.distances.distance_array
    """

    prec = 2

    @staticmethod
    @pytest.fixture()
    def TRIC():
        return MDAnalysis.Universe(TRIC)

    @staticmethod
    @pytest.fixture()
    def tri_vec_box(TRIC):
        return MDAnalysis.coordinates.core.triclinic_vectors(TRIC.dimensions)

    @staticmethod
    @pytest.fixture()
    def box(TRIC):
        return TRIC.dimensions

    @staticmethod
    @pytest.fixture()
    def S_mol(TRIC):
        S_mol1 = np.array([TRIC.atoms[383].position])
        S_mol2 = np.array([TRIC.atoms[390].position])

        return S_mol1, S_mol2

    @staticmethod
    @pytest.fixture()
    def S_mol_single(TRIC):
        S_mol1 = TRIC.atoms[383].position
        S_mol2 = TRIC.atoms[390].position
        return S_mol1, S_mol2

    @pytest.mark.parametrize('S_mol', [S_mol, S_mol_single], indirect=True)
    def test_transforms(self, S_mol, tri_vec_box, box, backend):
        # To check the cython coordinate transform, the same operation is done in numpy
        # Is a matrix multiplication of Coords x tri_vec_box = NewCoords, so can use np.dot
        S_mol1, S_mol2 = S_mol
        # Test transformation
        R_mol1 = distances.transform_StoR(S_mol1, box, backend=backend)
        R_np1 = np.dot(S_mol1, tri_vec_box)
        R_mol2 = distances.transform_StoR(S_mol2, box, backend=backend)
        R_np2 = np.dot(S_mol2, tri_vec_box)

        assert_almost_equal(R_mol1, R_np1, self.prec, err_msg="StoR transform failed for S_mol1")
        assert_almost_equal(R_mol2, R_np2, self.prec, err_msg="StoR transform failed for S_mol2")

        # Round trip test
        S_test1 = distances.transform_RtoS(R_mol1, box, backend=backend)
        S_test2 = distances.transform_RtoS(R_mol2, box, backend=backend)

        assert_almost_equal(S_test1, S_mol1, self.prec, err_msg="Round trip 1 failed in transform")
        assert_almost_equal(S_test2, S_mol2, self.prec, err_msg="Round trip 2 failed in transform")

    def test_selfdist(self, S_mol, box, tri_vec_box, backend):
        S_mol1, S_mol2 = S_mol
        R_coords = distances.transform_StoR(S_mol1, box, backend=backend)
        # Transform functions are tested elsewhere so taken as working here
        dists = distances.self_distance_array(R_coords, box=box, backend=backend)
        # Manually calculate self_distance_array
        manual = np.zeros(len(dists), dtype=np.float64)
        distpos = 0
        for i, Ri in enumerate(R_coords):
            for Rj in R_coords[i + 1:]:
                Rij = Rj - Ri
                Rij -= round(Rij[2] / tri_vec_box[2][2]) * tri_vec_box[2]
                Rij -= round(Rij[1] / tri_vec_box[1][1]) * tri_vec_box[1]
                Rij -= round(Rij[0] / tri_vec_box[0][0]) * tri_vec_box[0]
                Rij = np.linalg.norm(Rij)  # find norm of Rij vector
                manual[distpos] = Rij  # and done, phew
                distpos += 1

        assert_almost_equal(dists, manual, self.prec,
                            err_msg="self_distance_array failed with input 1")

        # Do it again for input 2 (has wider separation in points)
        R_coords = distances.transform_StoR(S_mol2, box, backend=backend)
        # Transform functions are tested elsewhere so taken as working here
        dists = distances.self_distance_array(R_coords, box=box, backend=backend)
        # Manually calculate self_distance_array
        manual = np.zeros(len(dists), dtype=np.float64)
        distpos = 0
        for i, Ri in enumerate(R_coords):
            for Rj in R_coords[i + 1:]:
                Rij = Rj - Ri
                Rij -= round(Rij[2] / tri_vec_box[2][2]) * tri_vec_box[2]
                Rij -= round(Rij[1] / tri_vec_box[1][1]) * tri_vec_box[1]
                Rij -= round(Rij[0] / tri_vec_box[0][0]) * tri_vec_box[0]
                Rij = np.linalg.norm(Rij)  # find norm of Rij vector
                manual[distpos] = Rij  # and done, phew
                distpos += 1

        assert_almost_equal(dists, manual, self.prec,
                            err_msg="self_distance_array failed with input 2")

    def test_distarray(self, S_mol, tri_vec_box, box, backend):
        S_mol1, S_mol2 = S_mol

        R_mol1 = distances.transform_StoR(S_mol1, box, backend=backend)
        R_mol2 = distances.transform_StoR(S_mol2, box, backend=backend)

        # Try with box
        dists = distances.distance_array(R_mol1, R_mol2, box=box, backend=backend)
        # Manually calculate distance_array
        manual = np.zeros((len(R_mol1), len(R_mol2)))
        for i, Ri in enumerate(R_mol1):
            for j, Rj in enumerate(R_mol2):
                Rij = Rj - Ri
                Rij -= round(Rij[2] / tri_vec_box[2][2]) * tri_vec_box[2]
                Rij -= round(Rij[1] / tri_vec_box[1][1]) * tri_vec_box[1]
                Rij -= round(Rij[0] / tri_vec_box[0][0]) * tri_vec_box[0]
                Rij = np.linalg.norm(Rij)  # find norm of Rij vector
                manual[i][j] = Rij

        assert_almost_equal(dists, manual, self.prec,
                            err_msg="distance_array failed with box")

    def test_pbc_dist(self, S_mol, box, backend):
        S_mol1, S_mol2 = S_mol
        results = np.array([[37.629944]])
        dists = distances.distance_array(S_mol1, S_mol2, box=box, backend=backend)

        assert_almost_equal(dists, results, self.prec,
                            err_msg="distance_array failed to retrieve PBC distance")

    def test_pbc_wrong_wassenaar_distance(self, backend):
        box = [2, 2, 2, 60, 60, 60]
        tri_vec_box = mdamath.triclinic_vectors(box)
        a, b, c = tri_vec_box
        point_a = a + b
        point_b = .5 * point_a
        dist = distances.distance_array(point_a, point_b, box=box, backend=backend)
        assert_almost_equal(dist[0, 0], 1)
        # check that our distance is different from the wassenaar distance as
        # expected.
        assert np.linalg.norm(point_a - point_b) != dist[0, 0]

@pytest.mark.parametrize("box", 
    [
        None, 
        np.array([10., 15., 20., 90., 90., 90.]), # otrho
        np.array([10., 15., 20., 70.53571, 109.48542, 70.518196]), # TRIC
    ]
)
def test_issue_3725(box):
    """
    Code from @hmacdope
    https://github.com/MDAnalysis/mdanalysis/issues/3725
    """
    random_coords = np.random.uniform(-50, 50, (1000, 3))

    self_da_serial = distances.self_distance_array(
        random_coords, box=box, backend='serial'
    )
    self_da_openmp = distances.self_distance_array(
        random_coords, box=box, backend='openmp'
    )

    np.testing.assert_allclose(self_da_serial, self_da_openmp)


def conv_dtype_if_ndarr(a, dtype):
    if isinstance(a, np.ndarray):
        return a.astype(dtype)
    else:
        return a


def convert_position_dtype_if_ndarray(a, b, c, d, dtype):
    return (conv_dtype_if_ndarr(a, dtype),
            conv_dtype_if_ndarr(b, dtype),
            conv_dtype_if_ndarr(c, dtype),
            conv_dtype_if_ndarr(d, dtype))


@pytest.mark.parametrize('backend', ['serial', 'openmp'])
class TestCythonFunctions(object):
    # Unit tests for calc_bonds calc_angles and calc_dihedrals in lib.distances
    # Tests both numerical results as well as input types as Cython will silently
    # produce nonsensical results if given wrong data types otherwise.
    prec = 5

    @staticmethod
    @pytest.fixture()
    def box():
        return np.array([10., 10., 10., 90., 90., 90.], dtype=np.float32)

    @staticmethod
    @pytest.fixture()
    def triclinic_box():
        box_vecs = np.array([[10., 0., 0.], [1., 10., 0., ], [1., 0., 10.]],
                            dtype=np.float32)
        return mdamath.triclinic_box(box_vecs[0], box_vecs[1], box_vecs[2])

    @staticmethod
    @pytest.fixture()
    def positions():
        # dummy atom data
        a = np.array([[0., 0., 0.], [0., 0., 0.], [0., 11., 0.], [1., 1., 1.]], dtype=np.float32)
        b = np.array([[0., 0., 0.], [1., 1., 1.], [0., 0., 0.], [29., -21., 99.]], dtype=np.float32)
        c = np.array([[0., 0., 0.], [2., 2., 2.], [11., 0., 0.], [1., 9., 9.]], dtype=np.float32)
        d = np.array([[0., 0., 0.], [3., 3., 3.], [11., -11., 0.], [65., -65., 65.]], dtype=np.float32)
        return a, b, c, d

    @staticmethod
    @pytest.fixture()
    def positions_atomgroups(positions):
        a, b, c, d = positions
        arrs = [a, b, c, d]
        universes = [MDAnalysis.Universe.empty(arr.shape[0],
                     trajectory=True) for arr in arrs]
        for u, a in zip(universes, arrs):
            u.atoms.positions = a
        return tuple([u.atoms for u in universes])

    @staticmethod
    @pytest.fixture()
    def wronglength():
        # has a different length to other inputs and should raise ValueError
        return np.array([[0., 0., 0.], [3., 3., 3.]],
                        dtype=np.float32)

    # coordinate shifts for single coord tests
    shifts = [((0, 0, 0), (0, 0, 0), (0, 0, 0), (0, 0, 0)),  # no shifting
              ((1, 0, 0), (0, 1, 1), (0, 0, 1), (1, 1, 0)),  # single box lengths
              ((-1, 0, 1), (0, -1, 0), (1, 0, 1), (-1, -1, -1)),  # negative single
              ((4, 3, -2), (-2, 2, 2), (-5, 2, 2), (0, 2, 2))]  # multiple boxlengths

    @pytest.mark.parametrize('dtype', (np.float32, np.float64))
    @pytest.mark.parametrize('pos', ['positions', 'positions_atomgroups'])
    def test_bonds(self, box, backend, dtype, pos, request):
        a, b, c, d = request.getfixturevalue(pos)
        a, b, c, d = convert_position_dtype_if_ndarray(a, b, c, d, dtype)
        dists = distances.calc_bonds(a, b, backend=backend)
        assert_equal(len(dists), 4, err_msg="calc_bonds results have wrong length")
        dists_pbc = distances.calc_bonds(a, b, box=box, backend=backend)
        #tests 0 length
        assert_almost_equal(dists[0], 0.0, self.prec, err_msg="Zero length calc_bonds fail")
        assert_almost_equal(dists[1], 1.7320508075688772, self.prec,
                            err_msg="Standard length calc_bonds fail")  # arbitrary length check
        # PBC checks, 2 without, 2 with
        assert_almost_equal(dists[2], 11.0, self.prec,
                            err_msg="PBC check #1 w/o box")  # pbc check 1, subtract single box length
        assert_almost_equal(dists_pbc[2], 1.0, self.prec,
                            err_msg="PBC check #1 with box")
        assert_almost_equal(dists[3], 104.26888318, self.prec,  # pbc check 2, subtract multiple box
                            err_msg="PBC check #2 w/o box")  # lengths in all directions
        assert_almost_equal(dists_pbc[3], 3.46410072, self.prec,
                            err_msg="PBC check #w with box")

    def test_bonds_badbox(self, positions, backend):
        a, b, c, d = positions
        badbox1 = np.array([10., 10., 10.], dtype=np.float64)
        badbox2 = np.array([[10., 10.], [10., 10., ]], dtype=np.float32)

        with pytest.raises(ValueError):
            distances.calc_bonds(a, b, box=badbox1, backend=backend)

        with pytest.raises(ValueError):
            distances.calc_bonds(a, b, box=badbox2, backend=backend)

    def test_bonds_badresult(self, positions, backend):
        a, b, c, d = positions
        badresult = np.zeros(len(a) - 1)  # Bad result array
        with pytest.raises(ValueError):
            distances.calc_bonds(a, b, result=badresult, backend=backend)

    @pytest.mark.parametrize('dtype', (np.float32, np.float64))
    @pytest.mark.parametrize('pos', ['positions', 'positions_atomgroups'])
    def test_bonds_triclinic(self, triclinic_box, backend, dtype, pos,
                             request):
        a, b, c, d = request.getfixturevalue(pos)
        a, b, c, d = convert_position_dtype_if_ndarray(a, b, c, d, dtype)
        dists = distances.calc_bonds(a, b, box=triclinic_box, backend=backend)
        reference = np.array([0.0, 1.7320508, 1.4142136, 2.82842712])
        assert_almost_equal(dists, reference, self.prec, err_msg="calc_bonds with triclinic box failed")

    @pytest.mark.parametrize('shift', shifts)
    @pytest.mark.parametrize('periodic', [True, False])
    def test_bonds_single_coords(self, shift, periodic, backend):
        box = np.array([10, 20, 30, 90., 90., 90.], dtype=np.float32)

        coords = np.array([[1, 1, 1], [3, 1, 1]], dtype=np.float32)

        shift1, shift2, _, _ = shift

        coords[0] += shift1 * box[:3]
        coords[1] += shift2 * box[:3]

        box = box if periodic else None
        result = distances.calc_bonds(coords[0], coords[1], box, backend=backend)

        reference = 2.0 if periodic else np.linalg.norm(coords[0] - coords[1])

        assert_almost_equal(result, reference, decimal=self.prec)

    @pytest.mark.parametrize('dtype', (np.float32, np.float64))
    @pytest.mark.parametrize('pos', ['positions', 'positions_atomgroups'])
    def test_angles(self, backend, dtype, pos, request):
        a, b, c, d = request.getfixturevalue(pos)
        a, b, c, d = convert_position_dtype_if_ndarray(a, b, c, d, dtype)
        angles = distances.calc_angles(a, b, c, backend=backend)
        # Check calculated values
        assert_equal(len(angles), 4, err_msg="calc_angles results have wrong length")
        #        assert_almost_equal(angles[0], 0.0, self.prec,
        #                           err_msg="Zero length angle calculation failed") # What should this be?
        assert_almost_equal(angles[1], np.pi, self.prec,
                            err_msg="180 degree angle calculation failed")
        assert_almost_equal(np.rad2deg(angles[2]), 90., self.prec,
                            err_msg="Ninety degree angle in calc_angles failed")
        assert_almost_equal(angles[3], 0.098174833, self.prec,
                            err_msg="Small angle failed in calc_angles")

    def test_angles_bad_result(self, positions, backend):
        a, b, c, d = positions
        badresult = np.zeros(len(a) - 1)  # Bad result array
        with pytest.raises(ValueError):
            distances.calc_angles(a, b, c, result=badresult, backend=backend)

    @pytest.mark.parametrize('case', [
        (np.array([[1, 1, 1], [1, 2, 1], [2, 2, 1]], dtype=np.float32), 0.5 * np.pi),  # 90 degree angle
        (np.array([[1, 1, 1], [1, 2, 1], [1, 3, 1]], dtype=np.float32), np.pi),  # straight line / 180.
        (np.array([[1, 1, 1], [1, 2, 1], [2, 1, 1]], dtype=np.float32), 0.25 * np.pi),  # 45
    ])
    @pytest.mark.parametrize('shift', shifts)
    @pytest.mark.parametrize('periodic', [True, False])
    def test_angles_single_coords(self, case, shift, periodic, backend):
        def manual_angle(x, y, z):
            return mdamath.angle(y - x, y - z)

        box = np.array([10, 20, 30, 90., 90., 90.], dtype=np.float32)
        (a, b, c), ref = case

        shift1, shift2, shift3, _ = shift

        a += shift1 * box[:3]
        b += shift2 * box[:3]
        c += shift3 * box[:3]

        box = box if periodic else None
        result = distances.calc_angles(a, b, c, box, backend=backend)
        reference = ref if periodic else manual_angle(a, b, c)
        assert_almost_equal(result, reference, decimal=4)

    @pytest.mark.parametrize('dtype', (np.float32, np.float64))
    @pytest.mark.parametrize('pos', ['positions', 'positions_atomgroups'])
    def test_dihedrals(self, backend, dtype, pos, request):
        a, b, c, d = request.getfixturevalue(pos)
        a, b, c, d = convert_position_dtype_if_ndarray(a, b, c, d, dtype)
        dihedrals = distances.calc_dihedrals(a, b, c, d, backend=backend)
        # Check calculated values
        assert_equal(len(dihedrals), 4, err_msg="calc_dihedrals results have wrong length")
        assert np.isnan(dihedrals[0]), "Zero length dihedral failed"
        assert np.isnan(dihedrals[1]), "Straight line dihedral failed"
        assert_almost_equal(dihedrals[2], np.pi, self.prec, err_msg="180 degree dihedral failed")
        assert_almost_equal(dihedrals[3], -0.50714064, self.prec,
                            err_msg="arbitrary dihedral angle failed")

    def test_dihedrals_wronglength(self, positions, wronglength, backend):
        a, b, c, d = positions
        with pytest.raises(ValueError):
            distances.calc_dihedrals(a, wronglength, c, d, backend=backend)

        with pytest.raises(ValueError):
            distances.calc_dihedrals(wronglength, b, c, d, backend=backend)

        with pytest.raises(ValueError):
            distances.calc_dihedrals(a, b, wronglength, d, backend=backend)

        with pytest.raises(ValueError):
            distances.calc_dihedrals(a, b, c, wronglength, backend=backend)

    def test_dihedrals_bad_result(self, positions, backend):
        a, b, c, d = positions
        badresult = np.zeros(len(a) - 1)  # Bad result array

        with pytest.raises(ValueError):
            distances.calc_dihedrals(a, b, c, d, result=badresult, backend=backend)

    @pytest.mark.parametrize('case', [
        (np.array([[1, 2, 1], [1, 1, 1], [2, 1, 1], [2, 2, 1]], dtype=np.float32), 0.),  # 0 degree angle (cis)
        (np.array([[1, 2, 1], [1, 1, 1], [2, 1, 1], [2, 0, 1]], dtype=np.float32), np.pi),  # 180 degree (trans)
        (np.array([[1, 2, 1], [1, 1, 1], [2, 1, 1], [2, 1, 2]], dtype=np.float32), 0.5 * np.pi),  # 90 degree
        (np.array([[1, 2, 1], [1, 1, 1], [2, 1, 1], [2, 1, 0]], dtype=np.float32), 0.5 * np.pi),  # other 90 degree
        (np.array([[1, 2, 1], [1, 1, 1], [2, 1, 1], [2, 2, 2]], dtype=np.float32), 0.25 * np.pi),  # 45 degree
        (np.array([[1, 2, 1], [1, 1, 1], [2, 1, 1], [2, 0, 2]], dtype=np.float32), 0.75 * np.pi),  # 135
    ])
    @pytest.mark.parametrize('shift', shifts)
    @pytest.mark.parametrize('periodic', [True, False])
    def test_dihedrals_single_coords(self, case, shift, periodic, backend):
        def manual_dihedral(a, b, c, d):
            return mdamath.dihedral(b - a, c - b, d - c)

        box = np.array([10., 10., 10., 90., 90., 90.], dtype=np.float32)

        (a, b, c, d), ref = case

        shift1, shift2, shift3, shift4 = shift

        a += shift1 * box[:3]
        b += shift2 * box[:3]
        c += shift3 * box[:3]
        d += shift4 * box[:3]

        box = box if periodic else None
        result = distances.calc_dihedrals(a, b, c, d, box, backend=backend)
        reference = ref if periodic else manual_dihedral(a, b, c, d)
        assert_almost_equal(abs(result), abs(reference), decimal=4)

    def test_numpy_compliance(self, positions, backend):
        a, b, c, d = positions
        # Checks that the cython functions give identical results to the numpy versions
        bonds = distances.calc_bonds(a, b, backend=backend)
        angles = distances.calc_angles(a, b, c, backend=backend)
        dihedrals = distances.calc_dihedrals(a, b, c, d, backend=backend)

        bonds_numpy = np.array([mdamath.norm(y - x) for x, y in zip(a, b)])
        vec1 = a - b
        vec2 = c - b
        angles_numpy = np.array([mdamath.angle(x, y) for x, y in zip(vec1, vec2)])
        ab = a - b
        bc = b - c
        cd = c - d
        dihedrals_numpy = np.array([mdamath.dihedral(x, y, z) for x, y, z in zip(ab, bc, cd)])

        assert_almost_equal(bonds, bonds_numpy, self.prec,
                            err_msg="Cython bonds didn't match numpy calculations")
        # numpy 0 angle returns NaN rather than 0
        assert_almost_equal(angles[1:], angles_numpy[1:], self.prec,
                            err_msg="Cython angles didn't match numpy calcuations")
        assert_almost_equal(dihedrals, dihedrals_numpy, self.prec,
                            err_msg="Cython dihedrals didn't match numpy calculations")


@pytest.mark.parametrize('backend', ['serial', 'openmp'])
class Test_apply_PBC(object):
    prec = 6

    @pytest.fixture()
    def DCD_universe_pos(self, DCD_Universe):
        U, _ = DCD_Universe
        return U.atoms.positions

    @pytest.fixture()
    def DCD_universe_ag(self, DCD_Universe):
        U, _ = DCD_Universe
        return U.atoms

    @pytest.fixture()
    def Triclinic_universe_pos_box(self, Triclinic_Universe):
        U, _ = Triclinic_Universe
<<<<<<< HEAD
=======
        atoms = U.atoms.positions
        box = U.dimensions
        return atoms, box

    @pytest.fixture()
    def Triclinic_universe_pos_box(self, Triclinic_Universe):
        U, _ = Triclinic_Universe
>>>>>>> dbda8ebe
        atoms = U.atoms.positions
        box = U.dimensions
        return atoms, box

    @pytest.fixture()
<<<<<<< HEAD
    def Triclinic_universe_pos_box(self, Triclinic_Universe):
        U, _ = Triclinic_Universe
        atoms = U.atoms.positions
        box = U.dimensions
        return atoms, box

    @pytest.fixture()
=======
>>>>>>> dbda8ebe
    def Triclinic_universe_ag_box(self, Triclinic_Universe):
        U, _ = Triclinic_Universe
        atoms = U.atoms
        box = U.dimensions
        return atoms, box

    @pytest.mark.parametrize('pos', ['DCD_universe_pos', 'DCD_universe_ag'])
    def test_ortho_PBC(self, backend, pos, request, DCD_universe_pos):
        positions = request.getfixturevalue(pos)
        box = np.array([2.5, 2.5, 3.5, 90., 90., 90.], dtype=np.float32)
        with pytest.raises(ValueError):
            cyth1 = distances.apply_PBC(positions, box[:3], backend=backend)
        cyth2 = distances.apply_PBC(positions, box, backend=backend)
        reference = (DCD_universe_pos -
                     np.floor(DCD_universe_pos / box[:3]) * box[:3])

        assert_almost_equal(cyth2, reference, self.prec,
                            err_msg="Ortho apply_PBC #2 failed comparison with np")

    @pytest.mark.parametrize('pos', ['Triclinic_universe_pos_box',
                             'Triclinic_universe_ag_box'])
    def test_tric_PBC(self, backend, pos, request):
        positions, box = request.getfixturevalue(pos)
        def numpy_PBC(coords, box):
            # need this to allow both AtomGroup and array
            if isinstance(coords, MDAnalysis.core.AtomGroup):
                coords = coords.positions
            else:
                pass
            # move to fractional coordinates
            fractional = distances.transform_RtoS(coords, box)
            # move fractional coordinates to central cell
            fractional -= np.floor(fractional)
            # move back to real coordinates
            return distances.transform_StoR(fractional, box)

        cyth1 = distances.apply_PBC(positions, box, backend=backend)

        reference = numpy_PBC(positions, box)

        assert_almost_equal(cyth1, reference, decimal=4,
                            err_msg="Triclinic apply_PBC failed comparison with np")

        box = np.array([10, 7, 3, 45, 60, 90], dtype=np.float32)
        r = np.array([5.75, 0.36066014, 0.75], dtype=np.float32)
        r_in_cell = distances.apply_PBC(r, box)

        assert_almost_equal([5.75, 7.3606596, 0.75], r_in_cell, self.prec)

    def test_coords_strictly_in_central_image_ortho(self, backend):
        box = np.array([10.1, 10.1, 10.1, 90.0, 90.0, 90.0], dtype=np.float32)
        # coordinates just below lower or exactly at the upper box boundaries:
        coords = np.array([[-1.0e-7, -1.0e-7, -1.0e-7],
                           [-1.0e-7, -1.0e-7,  box[2]],
                           [-1.0e-7,  box[1], -1.0e-7],
                           [ box[0], -1.0e-7, -1.0e-7],
                           [ box[0],  box[1], -1.0e-7],
                           [ box[0], -1.0e-7,  box[2]],
                           [-1.0e-7,  box[1],  box[2]],
                           [ box[0],  box[1],  box[2]]], dtype=np.float32)
        # Check that all test coordinates actually lie below the lower or
        # exactly at the upper box boundary:
        assert np.all((coords < 0.0) | (coords == box[:3]))
        res = distances.apply_PBC(coords, box, backend=backend)
        # Assert all result coordinates lie strictly within the primary image:
        assert np.all(res >= 0.0)
        assert np.all(res < box[:3])

    def test_coords_in_central_image_tric(self, backend):
        # Triclinic box corresponding to this box matrix:
        tbx = np.array([[10.1      ,  0.       ,  0.       ],
                        [ 1.0100002, 10.1      ,  0.       ],
                        [ 1.0100006,  1.0100021, 10.1      ]],
                       dtype=np.float32)
        box = mdamath.triclinic_box(*tbx)
        # coordinates just below lower or exactly at the upper box boundaries:
        coords = np.array([[  -1.0e-7,   -1.0e-7,   -1.0e-7],
                           [tbx[0, 0],   -1.0e-7,   -1.0e-7],
                           [   1.01  , tbx[1, 1],   -1.0e-7],
                           [   1.01  ,    1.01  , tbx[2, 2]],
                           [tbx[0, 0] + tbx[1, 0], tbx[1, 1], -1.0e-7],
                           [tbx[0, 0] + tbx[2, 0], 1.01, tbx[2, 2]],
                           [2.02, tbx[1, 1] + tbx[2, 1], tbx[2, 2]],
                           [tbx[0, 0] + tbx[1, 0] + tbx[2, 0],
                            tbx[1, 1] + tbx[2, 1], tbx[2, 2]]],
                          dtype=np.float32)
        relcoords = distances.transform_RtoS(coords, box)
        # Check that all test coordinates actually lie below the lower or
        # exactly at the upper box boundary:
        assert np.all((relcoords < 0.0) | (relcoords == 1.0))
        res = distances.apply_PBC(coords, box, backend=backend)
        relres = distances.transform_RtoS(res, box)
        # Assert all result coordinates lie strictly within the primary image:
        assert np.all(relres >= 0.0)
        assert np.all(relres < 1.0)


@pytest.mark.parametrize('backend', ['serial', 'openmp'])
class TestPeriodicAngles(object):
    """Test case for properly considering minimum image convention when calculating angles and dihedrals
    (Issue 172)
    """
    @staticmethod
    @pytest.fixture()
    def positions():
        a = np.array([[0.0, 1.0, 0.0]], dtype=np.float32)
        b = np.array([[0.0, 0.0, 0.0]], dtype=np.float32)
        c = np.array([[1.0, 0.0, 0.0]], dtype=np.float32)
        d = np.array([[1.0, 0.0, 1.0]], dtype=np.float32)
        box = np.array([10.0, 10.0, 10.0], dtype=np.float32)
        return a, b, c, d, box

    prec = 5

    def test_angles(self, positions, backend):
        # Shift atom coordinates a few box lengths in random directions and see if we still get same results
        a, b, c, d, box = positions
        a2 = a + box * (-1, 0, 0)
        b2 = b + box * (1, 0, 1)
        c2 = c + box * (-2, 5, -7)

        ref = distances.calc_angles(a, b, c, backend=backend)

        box = np.append(box, [90, 90, 90])
        test1 = distances.calc_angles(a2, b, c, box=box, backend=backend)
        test2 = distances.calc_angles(a, b2, c, box=box, backend=backend)
        test3 = distances.calc_angles(a, b, c2, box=box, backend=backend)
        test4 = distances.calc_angles(a2, b2, c2, box=box, backend=backend)

        for val in [test1, test2, test3, test4]:
            assert_almost_equal(ref, val, self.prec, err_msg="Min image in angle calculation failed")

    def test_dihedrals(self, positions, backend):
        a, b, c, d, box = positions
        a2 = a + box * (-1, 0, 0)
        b2 = b + box * (1, 0, 1)
        c2 = c + box * (-2, 5, -7)
        d2 = d + box * (0, -5, 0)

        ref = distances.calc_dihedrals(a, b, c, d, backend=backend)

        box = np.append(box, [90, 90, 90])
        test1 = distances.calc_dihedrals(a2, b, c, d, box=box, backend=backend)
        test2 = distances.calc_dihedrals(a, b2, c, d, box=box, backend=backend)
        test3 = distances.calc_dihedrals(a, b, c2, d, box=box, backend=backend)
        test4 = distances.calc_dihedrals(a, b, c, d2, box=box, backend=backend)
        test5 = distances.calc_dihedrals(a2, b2, c2, d2, box=box, backend=backend)

        for val in [test1, test2, test3, test4, test5]:
            assert_almost_equal(ref, val, self.prec, err_msg="Min image in dihedral calculation failed")

class TestInputUnchanged(object):
    """Tests ensuring that the following functions in MDAnalysis.lib.distances
    do not alter their input coordinate arrays:
      * distance_array
      * self_distance_array
      * capped_distance
      * self_capped_distance
      * transform_RtoS
      * transform_StoR
      * calc_bonds
      * calc_angles
      * calc_dihedrals
      * apply_PBC
    """

    boxes = ([1.0, 1.0, 1.0, 90.0, 90.0, 90.0],  # orthorhombic
             [1.0, 1.0, 1.0, 80.0, 80.0, 80.0],  # triclinic
             None)  # no PBC

    @staticmethod
    @pytest.fixture()
    def coords():
        # input coordinates, some outside the [1, 1, 1] box:
        return [np.array([[0.1, 0.1, 0.1], [-0.9, -0.9, -0.9]], dtype=np.float32),
                np.array([[0.1, 0.1, 1.9], [-0.9, -0.9,  0.9]], dtype=np.float32),
                np.array([[0.1, 1.9, 1.9], [-0.9,  0.9,  0.9]], dtype=np.float32),
                np.array([[0.1, 1.9, 0.1], [-0.9,  0.9, -0.9]], dtype=np.float32)]

    @staticmethod
    @pytest.fixture()
    def coords_atomgroups(coords):
        universes = [MDAnalysis.Universe.empty(arr.shape[0], trajectory=True)
                     for arr in coords]
        for u, a in zip(universes, coords):
            u.atoms.positions = a
        return [u.atoms for u in universes]

    @pytest.mark.parametrize('box', boxes)
    @pytest.mark.parametrize('backend', ['serial', 'openmp'])
    def test_input_unchanged_distance_array(self, coords, box, backend):
        crds = coords[:2]
        refs = [crd.copy() for crd in crds]
        res = distances.distance_array(crds[0], crds[1], box=box,
                                       backend=backend)
        assert_equal(crds, refs)

    @pytest.mark.parametrize('box', boxes)
    @pytest.mark.parametrize('backend', ['serial', 'openmp'])
    def test_input_unchanged_distance_array_atomgroup(self, coords_atomgroups,
                                                      box, backend):
        crds = coords_atomgroups[:2]
        refs = [crd.positions.copy() for crd in crds]
        res = distances.distance_array(crds[0], crds[1], box=box,
                                       backend=backend)
        assert_equal([crd.positions for crd in crds], refs)

    @pytest.mark.parametrize('box', boxes)
    @pytest.mark.parametrize('backend', ['serial', 'openmp'])
    def test_input_unchanged_self_distance_array(self, coords, box, backend):
        crd = coords[0]
        ref = crd.copy()
        res = distances.self_distance_array(crd, box=box, backend=backend)
        assert_equal(crd, ref)

    @pytest.mark.parametrize('box', boxes)
    @pytest.mark.parametrize('backend', ['serial', 'openmp'])
    def test_input_unchanged_self_distance_array_atomgroup(self,
                                                           coords_atomgroups,
                                                           box, backend):
        crd = coords_atomgroups[0]
        ref = crd.positions.copy()
        res = distances.self_distance_array(crd, box=box, backend=backend)
        assert_equal(crd.positions, ref)

    @pytest.mark.parametrize('box', boxes)
    @pytest.mark.parametrize('met', ["bruteforce", "pkdtree", "nsgrid", None])
    def test_input_unchanged_capped_distance(self, coords, box, met):
        crds = coords[:2]
        refs = [crd.copy() for crd in crds]
        res = distances.capped_distance(crds[0], crds[1], max_cutoff=0.3,
                                        box=box, method=met)
        assert_equal(crds, refs)

    @pytest.mark.parametrize('box', boxes)
    @pytest.mark.parametrize('met', ["bruteforce", "pkdtree", "nsgrid", None])
    def test_input_unchanged_self_capped_distance(self, coords, box, met):
        crd = coords[0]
        ref = crd.copy()
        r_cut = 0.25
        res = distances.self_capped_distance(crd, max_cutoff=r_cut, box=box,
                                             method=met)
        assert_equal(crd, ref)

    @pytest.mark.parametrize('box', boxes[:2])
    @pytest.mark.parametrize('backend', ['serial', 'openmp'])
    def test_input_unchanged_transform_RtoS_and_StoR(self, coords, box, backend):
        crd = coords[0]
        ref = crd.copy()
        res = distances.transform_RtoS(crd, box, backend=backend)
        assert_equal(crd, ref)
        crd = res
        ref = crd.copy()
        res = distances.transform_StoR(crd, box, backend=backend)
        assert_equal(crd, ref)

    @pytest.mark.parametrize('box', boxes)
    @pytest.mark.parametrize('backend', ['serial', 'openmp'])
    def test_input_unchanged_calc_bonds(self, coords, box, backend):
        crds = coords[:2]
        refs = [crd.copy() for crd in crds]
        res = distances.calc_bonds(crds[0], crds[1], box=box, backend=backend)
        assert_equal(crds, refs)

    @pytest.mark.parametrize('box', boxes)
    @pytest.mark.parametrize('backend', ['serial', 'openmp'])
    def test_input_unchanged_calc_bonds_atomgroup(self, coords_atomgroups,
                                                  box, backend):
        crds = coords_atomgroups[:2]
        refs = [crd.positions.copy() for crd in crds]
        res = distances.calc_bonds(crds[0], crds[1], box=box, backend=backend)
        assert_equal([crd.positions for crd in crds], refs)

    @pytest.mark.parametrize('box', boxes)
    @pytest.mark.parametrize('backend', ['serial', 'openmp'])
    def test_input_unchanged_calc_angles(self, coords, box, backend):
        crds = coords[:3]
        refs = [crd.copy() for crd in crds]
        res = distances.calc_angles(crds[0], crds[1], crds[2], box=box,
                                    backend=backend)
        assert_equal(crds, refs)

    @pytest.mark.parametrize('box', boxes)
    @pytest.mark.parametrize('backend', ['serial', 'openmp'])
    def test_input_unchanged_calc_angles_atomgroup(self, coords_atomgroups,
                                                   box, backend):
        crds = coords_atomgroups[:3]
        refs = [crd.positions.copy() for crd in crds]
        res = distances.calc_angles(crds[0], crds[1], crds[2], box=box,
                                    backend=backend)
        assert_equal([crd.positions for crd in crds], refs)

    @pytest.mark.parametrize('box', boxes)
    @pytest.mark.parametrize('backend', ['serial', 'openmp'])
    def test_input_unchanged_calc_dihedrals(self, coords, box, backend):
        crds = coords
        refs = [crd.copy() for crd in crds]
        res = distances.calc_dihedrals(crds[0], crds[1], crds[2], crds[3],
                                       box=box, backend=backend)
        assert_equal(crds, refs)

    @pytest.mark.parametrize('box', boxes)
    @pytest.mark.parametrize('backend', ['serial', 'openmp'])
    def test_input_unchanged_calc_dihedrals_atomgroup(self, coords_atomgroups,
                                                      box, backend):
        crds = coords_atomgroups
        refs = [crd.positions.copy() for crd in crds]
        res = distances.calc_dihedrals(crds[0], crds[1], crds[2], crds[3],
                                       box=box, backend=backend)
        assert_equal([crd.positions for crd in crds], refs)

    @pytest.mark.parametrize('box', boxes[:2])
    @pytest.mark.parametrize('backend', ['serial', 'openmp'])
    def test_input_unchanged_apply_PBC(self, coords, box, backend):
        crd = coords[0]
        ref = crd.copy()
        res = distances.apply_PBC(crd, box, backend=backend)
        assert_equal(crd, ref)

    @pytest.mark.parametrize('box', boxes[:2])
    @pytest.mark.parametrize('backend', ['serial', 'openmp'])
    def test_input_unchanged_apply_PBC_atomgroup(self, coords_atomgroups, box,
                                                 backend):
        crd = coords_atomgroups[0]
        ref = crd.positions.copy()
        res = distances.apply_PBC(crd, box, backend=backend)
        assert_equal(crd.positions, ref)
<<<<<<< HEAD

=======
>>>>>>> dbda8ebe

class TestEmptyInputCoordinates(object):
    """Tests ensuring that the following functions in MDAnalysis.lib.distances
    do not choke on empty input coordinate arrays:
      * distance_array
      * self_distance_array
      * capped_distance
      * self_capped_distance
      * transform_RtoS
      * transform_StoR
      * calc_bonds
      * calc_angles
      * calc_dihedrals
      * apply_PBC
    """

    max_cut = 0.25  # max_cutoff parameter for *capped_distance()
    min_cut = 0.0  # optional min_cutoff parameter for *capped_distance()

    boxes = ([1.0, 1.0, 1.0, 90.0, 90.0, 90.0],  # orthorhombic
             [1.0, 1.0, 1.0, 80.0, 80.0, 80.0],  # triclinic
             None)  # no PBC

    @staticmethod
    @pytest.fixture()
    def empty_coord():
        # empty coordinate array:
        return np.empty((0, 3), dtype=np.float32)

    @pytest.mark.parametrize('box', boxes)
    @pytest.mark.parametrize('backend', ['serial', 'openmp'])
    def test_empty_input_distance_array(self, empty_coord, box, backend):
        res = distances.distance_array(empty_coord, empty_coord, box=box,
                                       backend=backend)
        assert_equal(res, np.empty((0, 0), dtype=np.float64))

    @pytest.mark.parametrize('box', boxes)
    @pytest.mark.parametrize('backend', ['serial', 'openmp'])
    def test_empty_input_self_distance_array(self, empty_coord, box, backend):
        res = distances.self_distance_array(empty_coord, box=box,
                                            backend=backend)
        assert_equal(res, np.empty((0,), dtype=np.float64))

    @pytest.mark.parametrize('box', boxes)
    @pytest.mark.parametrize('min_cut', [min_cut, None])
    @pytest.mark.parametrize('ret_dist', [False, True])
    @pytest.mark.parametrize('met', ["bruteforce", "pkdtree", "nsgrid", None])
    def test_empty_input_capped_distance(self, empty_coord, min_cut, box, met,
                                         ret_dist):
        res = distances.capped_distance(empty_coord, empty_coord,
                                        max_cutoff=self.max_cut,
                                        min_cutoff=min_cut, box=box, method=met,
                                        return_distances=ret_dist)
        if ret_dist:
            assert_equal(res[0], np.empty((0, 2), dtype=np.int64))
            assert_equal(res[1], np.empty((0,), dtype=np.float64))
        else:
            assert_equal(res, np.empty((0, 2), dtype=np.int64))

    @pytest.mark.parametrize('box', boxes)
    @pytest.mark.parametrize('min_cut', [min_cut, None])
    @pytest.mark.parametrize('ret_dist', [False, True])
    @pytest.mark.parametrize('met', ["bruteforce", "pkdtree", "nsgrid", None])
    def test_empty_input_self_capped_distance(self, empty_coord, min_cut, box,
                                              met, ret_dist):
        res = distances.self_capped_distance(empty_coord,
                                             max_cutoff=self.max_cut,
                                             min_cutoff=min_cut, box=box,
                                             method=met, return_distances=ret_dist)
        if ret_dist:
            assert_equal(res[0], np.empty((0, 2), dtype=np.int64))
            assert_equal(res[1], np.empty((0,), dtype=np.float64))
        else:
            assert_equal(res, np.empty((0, 2), dtype=np.int64))
    
    @pytest.mark.parametrize('box', boxes[:2])
    @pytest.mark.parametrize('backend', ['serial', 'openmp'])
    def test_empty_input_transform_RtoS(self, empty_coord, box, backend):
        res = distances.transform_RtoS(empty_coord, box, backend=backend)
        assert_equal(res, empty_coord)

    @pytest.mark.parametrize('box', boxes[:2])
    @pytest.mark.parametrize('backend', ['serial', 'openmp'])
    def test_empty_input_transform_StoR(self, empty_coord, box, backend):
        res = distances.transform_StoR(empty_coord, box, backend=backend)
        assert_equal(res, empty_coord)

    @pytest.mark.parametrize('box', boxes)
    @pytest.mark.parametrize('backend', ['serial', 'openmp'])
    def test_empty_input_calc_bonds(self, empty_coord, box, backend):
        res = distances.calc_bonds(empty_coord, empty_coord, box=box,
                                   backend=backend)
        assert_equal(res, np.empty((0,), dtype=np.float64))

    @pytest.mark.parametrize('box', boxes)
    @pytest.mark.parametrize('backend', ['serial', 'openmp'])
    def test_empty_input_calc_angles(self, empty_coord, box, backend):
        res = distances.calc_angles(empty_coord, empty_coord, empty_coord,
                                    box=box, backend=backend)
        assert_equal(res, np.empty((0,), dtype=np.float64))

    @pytest.mark.parametrize('box', boxes)
    @pytest.mark.parametrize('backend', ['serial', 'openmp'])
    def test_empty_input_calc_dihedrals(self, empty_coord, box, backend):
        res = distances.calc_dihedrals(empty_coord, empty_coord, empty_coord,
                                       empty_coord, box=box, backend=backend)
        assert_equal(res, np.empty((0,), dtype=np.float64))

    @pytest.mark.parametrize('box', boxes[:2])
    @pytest.mark.parametrize('backend', ['serial', 'openmp'])
    def test_empty_input_apply_PBC(self, empty_coord, box, backend):
        res = distances.apply_PBC(empty_coord, box, backend=backend)
        assert_equal(res, empty_coord)


class TestOutputTypes(object):
    """Tests ensuring that the following functions in MDAnalysis.lib.distances
    return results of the types stated in the docs:
      * distance_array:
        - numpy.ndarray (shape=(n, m), dtype=numpy.float64)
      * self_distance_array:
        - numpy.ndarray (shape=(n*(n-1)//2,), dtype=numpy.float64)
      * capped_distance:
        - numpy.ndarray (shape=(n, 2), dtype=numpy.int64)
        - numpy.ndarray (shape=(n,), dtype=numpy.float64) (optional)
      * self_capped_distance:
        - numpy.ndarray (shape=(n, 2), dtype=numpy.int64)
        - numpy.ndarray (shape=(n,), dtype=numpy.float64)
      * transform_RtoS:
        - numpy.ndarray (shape=input.shape, dtype=numpy.float32)
      * transform_StoR:
        - numpy.ndarray (shape=input.shape, dtype=numpy.float32)
      * calc_bonds:
        - numpy.ndarray (shape=(n,), dtype=numpy.float64) for at least one
          shape (n,3) input, or numpy.float64 if all inputs are of shape (3,)
      * calc_angles:
        - numpy.ndarray (shape=(n,), dtype=numpy.float64) for at least one
          shape (n,3) input, or numpy.float64 if all inputs are of shape (3,)
      * calc_dihedrals:
        - numpy.ndarray (shape=(n,), dtype=numpy.float64) for at least one
          shape (n,3) input, or numpy.float64 for if all inputs are of
          shape (3,)
      * apply_PBC:
        - numpy.ndarray (shape=input.shape, dtype=numpy.float32)
    """
    max_cut = 0.25  # max_cutoff parameter for *capped_distance()
    min_cut = 0.0  # optional min_cutoff parameter for *capped_distance()

    boxes = ([1.0, 1.0, 1.0, 90.0, 90.0, 90.0],  # orthorhombic
             [1.0, 1.0, 1.0, 80.0, 80.0, 80.0],  # triclinic
             None)  # no PBC

    coords = [np.empty((0, 3), dtype=np.float32),  # empty coord array
              np.array([[0.1, 0.1, 0.1]], dtype=np.float32),  # coord array
              np.array([0.1, 0.1, 0.1], dtype=np.float32),  # single coord
              np.array([[-1.1, -1.1, -1.1]], dtype=np.float32)]  # outside box

    @pytest.mark.parametrize('box', boxes)
    @pytest.mark.parametrize('incoords', list(comb(coords, 2)))
    @pytest.mark.parametrize('backend', ['serial', 'openmp'])
    def test_output_type_distance_array(self, incoords, box, backend):
        res = distances.distance_array(*incoords, box=box, backend=backend)
        assert type(res) == np.ndarray
        assert res.shape == (incoords[0].shape[0] % 2, incoords[1].shape[0] % 2)
        assert res.dtype.type == np.float64

    @pytest.mark.parametrize('box', boxes)
    @pytest.mark.parametrize('incoords', coords)
    @pytest.mark.parametrize('backend', ['serial', 'openmp'])
    def test_output_type_self_distance_array(self, incoords, box, backend):
        res = distances.self_distance_array(incoords, box=box, backend=backend)
        assert type(res) == np.ndarray
        assert res.shape == (0,)
        assert res.dtype.type == np.float64

    @pytest.mark.parametrize('box', boxes)
    @pytest.mark.parametrize('min_cut', [min_cut, None])
    @pytest.mark.parametrize('ret_dist', [False, True])
    @pytest.mark.parametrize('incoords', list(comb(coords, 2)))
    @pytest.mark.parametrize('met', ["bruteforce", "pkdtree", "nsgrid", None])
    def test_output_type_capped_distance(self, incoords, min_cut, box, met,
                                         ret_dist):
        res = distances.capped_distance(*incoords, max_cutoff=self.max_cut,
                                        min_cutoff=min_cut, box=box, method=met,
                                        return_distances=ret_dist)
        if ret_dist:
            pairs, dist = res
        else:
            pairs = res
        assert type(pairs) == np.ndarray
        assert pairs.dtype.type == np.intp
        assert pairs.ndim == 2
        assert pairs.shape[1] == 2
        if ret_dist:
            assert type(dist) == np.ndarray
            assert dist.dtype.type == np.float64
            assert dist.shape == (pairs.shape[0],)

    @pytest.mark.parametrize('box', boxes)
    @pytest.mark.parametrize('min_cut', [min_cut, None])
    @pytest.mark.parametrize('ret_dist', [False, True])
    @pytest.mark.parametrize('incoords', coords)
    @pytest.mark.parametrize('met', ["bruteforce", "pkdtree", "nsgrid", None])
    def test_output_type_self_capped_distance(self, incoords, min_cut, box,
                                              met, ret_dist):
        res = distances.self_capped_distance(incoords,
                                                     max_cutoff=self.max_cut,
                                                     min_cutoff=min_cut,
                                                     box=box, method=met,
                                                     return_distances=ret_dist)
        if ret_dist:
            pairs, dist = res
        else:
            pairs = res
        assert type(pairs) == np.ndarray
        assert pairs.dtype.type == np.intp
        assert pairs.ndim == 2
        assert pairs.shape[1] == 2
        if ret_dist:
            assert type(dist) == np.ndarray
            assert dist.dtype.type == np.float64
            assert dist.shape == (pairs.shape[0],)

    @pytest.mark.parametrize('box', boxes[:2])
    @pytest.mark.parametrize('incoords', coords)
    @pytest.mark.parametrize('backend', ['serial', 'openmp'])
    def test_output_dtype_transform_RtoS(self, incoords, box, backend):
        res = distances.transform_RtoS(incoords, box, backend=backend)
        assert type(res) == np.ndarray
        assert res.dtype.type == np.float32
        assert res.shape == incoords.shape

    @pytest.mark.parametrize('box', boxes[:2])
    @pytest.mark.parametrize('incoords', coords)
    @pytest.mark.parametrize('backend', ['serial', 'openmp'])
    def test_output_dtype_transform_RtoS(self, incoords, box, backend):
        res = distances.transform_RtoS(incoords, box, backend=backend)
        assert type(res) == np.ndarray
        assert res.dtype.type == np.float32
        assert res.shape == incoords.shape

    @pytest.mark.parametrize('box', boxes)
    @pytest.mark.parametrize('incoords',
                             [2 * [coords[0]]] + list(comb(coords[1:], 2)))
    @pytest.mark.parametrize('backend', ['serial', 'openmp'])
    def test_output_type_calc_bonds(self, incoords, box, backend):
        res = distances.calc_bonds(*incoords, box=box, backend=backend)
        maxdim = max([crd.ndim for crd in incoords])
        if maxdim == 1:
            assert type(res) == np.float64
        else:
            assert type(res) == np.ndarray
            assert res.dtype.type == np.float64
            coord = [crd for crd in incoords if crd.ndim == maxdim][0]
            assert res.shape == (coord.shape[0],)

    @pytest.mark.parametrize('box', boxes)
    @pytest.mark.parametrize('incoords',
                             [3 * [coords[0]]] + list(comb(coords[1:], 3)))
    @pytest.mark.parametrize('backend', ['serial', 'openmp'])
    def test_output_type_calc_angles(self, incoords, box, backend):
        res = distances.calc_angles(*incoords, box=box, backend=backend)
        maxdim = max([crd.ndim for crd in incoords])
        if maxdim == 1:
            assert type(res) == np.float64
        else:
            assert type(res) == np.ndarray
            assert res.dtype.type == np.float64
            coord = [crd for crd in incoords if crd.ndim == maxdim][0]
            assert res.shape == (coord.shape[0],)

    @pytest.mark.parametrize('box', boxes)
    @pytest.mark.parametrize('incoords',
                             [4 * [coords[0]]] + list(comb(coords[1:], 4)))
    @pytest.mark.parametrize('backend', ['serial', 'openmp'])
    def test_output_type_calc_dihedrals(self, incoords, box, backend):
        res = distances.calc_dihedrals(*incoords, box=box, backend=backend)
        maxdim = max([crd.ndim for crd in incoords])
        if maxdim == 1:
            assert type(res) == np.float64
        else:
            assert type(res) == np.ndarray
            assert res.dtype.type == np.float64
            coord = [crd for crd in incoords if crd.ndim == maxdim][0]
            assert res.shape == (coord.shape[0],)

    @pytest.mark.parametrize('box', boxes[:2])
    @pytest.mark.parametrize('incoords', coords)
    @pytest.mark.parametrize('backend', ['serial', 'openmp'])
    def test_output_type_apply_PBC(self, incoords, box, backend):
        res = distances.apply_PBC(incoords, box, backend=backend)
        assert type(res) == np.ndarray
        assert res.dtype.type == np.float32
        assert res.shape == incoords.shape


class TestDistanceBackendSelection(object):
    @staticmethod
    @pytest.fixture()
    def backend_selection_pos():
        positions = np.random.rand(10, 3)
        N = positions.shape[0]
        result = np.empty(N * (N - 1) // 2, dtype=np.float64)

        return positions, result

    @pytest.mark.parametrize('backend', [
        "serial", "Serial", "SeRiAL", "SERIAL",
        "openmp", "OpenMP", "oPENmP", "OPENMP",
    ])
    def test_case_insensitivity(self, backend, backend_selection_pos):
        positions, result = backend_selection_pos
        try:
            distances._run("calc_self_distance_array", args=(positions, result),
                           backend=backend)
        except RuntimeError:
            pytest.fail("Failed to understand backend {0}".format(backend))

    def test_wront_backend(self, backend_selection_pos):
        positions, result = backend_selection_pos
        with pytest.raises(ValueError):
            distances._run("calc_self_distance_array", args=(positions, result),
                           backend="not implemented stuff")

def test_used_openmpflag():
    assert isinstance(distances.USED_OPENMP, bool)


# test both orthognal and triclinic boxes
@pytest.mark.parametrize('box', (np.eye(3) * 10, np.array([[10, 0, 0], [2, 10, 0], [2, 2, 10]])))
# try shifts of -2 to +2 in each dimension, and all combinations of shifts
@pytest.mark.parametrize('shift', itertools.product(range(-2, 3), range(-2, 3), range(-2, 3)))
@pytest.mark.parametrize('dtype', (np.float32, np.float64))
def test_minimize_vectors(box, shift, dtype):
    # test vectors pointing in all directions
    # these currently all obey minimum convention as they're much smaller than the box
    vec = np.array(list(itertools.product(range(-1, 2), range(-1, 2), range(-1, 2))), dtype=dtype)
    box = box.astype(dtype)

    # box is 3x3 representation
    # multiply by shift, then sum xyz components then add these to the vector
    # this technically doesn't alter the vector because of periodic boundaries
    shifted_vec = (vec + (box.T * shift).sum(axis=1)).astype(dtype)

    box2 = mdamath.triclinic_box(*box).astype(dtype)

    res = distances.minimize_vectors(shifted_vec, box2)

    assert_allclose(res, vec, atol=0.00001)
    assert res.dtype == dtype<|MERGE_RESOLUTION|>--- conflicted
+++ resolved
@@ -1096,22 +1096,11 @@
     @pytest.fixture()
     def Triclinic_universe_pos_box(self, Triclinic_Universe):
         U, _ = Triclinic_Universe
-<<<<<<< HEAD
-=======
         atoms = U.atoms.positions
         box = U.dimensions
         return atoms, box
 
     @pytest.fixture()
-    def Triclinic_universe_pos_box(self, Triclinic_Universe):
-        U, _ = Triclinic_Universe
->>>>>>> dbda8ebe
-        atoms = U.atoms.positions
-        box = U.dimensions
-        return atoms, box
-
-    @pytest.fixture()
-<<<<<<< HEAD
     def Triclinic_universe_pos_box(self, Triclinic_Universe):
         U, _ = Triclinic_Universe
         atoms = U.atoms.positions
@@ -1119,8 +1108,6 @@
         return atoms, box
 
     @pytest.fixture()
-=======
->>>>>>> dbda8ebe
     def Triclinic_universe_ag_box(self, Triclinic_Universe):
         U, _ = Triclinic_Universe
         atoms = U.atoms
@@ -1448,10 +1435,6 @@
         ref = crd.positions.copy()
         res = distances.apply_PBC(crd, box, backend=backend)
         assert_equal(crd.positions, ref)
-<<<<<<< HEAD
-
-=======
->>>>>>> dbda8ebe
 
 class TestEmptyInputCoordinates(object):
     """Tests ensuring that the following functions in MDAnalysis.lib.distances
