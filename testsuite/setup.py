--- conflicted
+++ resolved
@@ -131,12 +131,8 @@
     except (OSError, IOError):
         warnings.warn('Cannot write the list of authors.')
 
-<<<<<<< HEAD
-    RELEASE = "0.15.0"  # this must be in-sync with MDAnalysis
-
-=======
-    RELEASE = "0.16.0-dev0"  # this must be in-sync with MDAnalysis
->>>>>>> a28739a0
+    RELEASE = "0.16.0"  # this must be in-sync with MDAnalysis
+
     LONG_DESCRIPTION = \
         """MDAnalysis is a tool for analyzing molecular dynamics trajectories.
 
